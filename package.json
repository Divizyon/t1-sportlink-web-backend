{
  "name": "sportlink-storage-backend",
  "version": "1.0.0",
  "description": "Sportlink Storage Backend",
  "main": "src/index.ts",
  "scripts": {
    "start": "node dist/index.js",
    "dev": "nodemon --exec ts-node src/index.ts",
    "build": "tsc",
    "lint": "eslint . --ext .ts",
    "test": "jest"
  },
  "keywords": [
    "sportlink",
    "backend",
    "supabase",
    "storage",
    "typescript"
  ],
  "author": "",
  "license": "ISC",
  "dependencies": {
    "@supabase/supabase-js": "^2.39.3",
    "axios": "^1.8.4",
    "cors": "^2.8.5",
    "dotenv": "^16.4.7",
    "express": "^4.18.2",
    "helmet": "^7.1.0",
    "joi": "^17.11.0",
<<<<<<< HEAD
    "multer": "^1.4.5-lts.1",
=======
    "prisma": "^6.5.0",
    "swagger-jsdoc": "^6.2.8",
    "swagger-ui-express": "^5.0.1",
>>>>>>> 56860fe7
    "winston": "^3.17.0"
  },
  "devDependencies": {
    "@types/cors": "^2.8.17",
    "@types/express": "^4.17.21",
    "@types/jest": "^29.5.11",
<<<<<<< HEAD
    "@types/multer": "^1.4.11",
    "@types/node": "^20.17.27",
=======
    "@types/node": "^20.17.28",
    "@types/swagger-jsdoc": "^6.0.4",
    "@types/swagger-ui-express": "^4.1.8",
>>>>>>> 56860fe7
    "@typescript-eslint/eslint-plugin": "^6.15.0",
    "@typescript-eslint/parser": "^6.15.0",
    "eslint": "^8.56.0",
    "jest": "^29.7.0",
    "nodemon": "^3.0.2",
    "ts-jest": "^29.1.1",
    "ts-node": "^10.9.2",
    "typescript": "^5.3.3"
  }
}<|MERGE_RESOLUTION|>--- conflicted
+++ resolved
@@ -27,27 +27,27 @@
     "express": "^4.18.2",
     "helmet": "^7.1.0",
     "joi": "^17.11.0",
-<<<<<<< HEAD
+
     "multer": "^1.4.5-lts.1",
-=======
+
     "prisma": "^6.5.0",
     "swagger-jsdoc": "^6.2.8",
     "swagger-ui-express": "^5.0.1",
->>>>>>> 56860fe7
+
     "winston": "^3.17.0"
   },
   "devDependencies": {
     "@types/cors": "^2.8.17",
     "@types/express": "^4.17.21",
     "@types/jest": "^29.5.11",
-<<<<<<< HEAD
+
     "@types/multer": "^1.4.11",
-    "@types/node": "^20.17.27",
-=======
+    
+
     "@types/node": "^20.17.28",
     "@types/swagger-jsdoc": "^6.0.4",
     "@types/swagger-ui-express": "^4.1.8",
->>>>>>> 56860fe7
+
     "@typescript-eslint/eslint-plugin": "^6.15.0",
     "@typescript-eslint/parser": "^6.15.0",
     "eslint": "^8.56.0",

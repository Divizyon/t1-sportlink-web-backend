--- conflicted
+++ resolved
@@ -4,150 +4,108 @@
 
 const router = express.Router();
 
-<<<<<<< HEAD
 /**
  * @swagger
  * tags:
  *   name: Users
- *   description: User management endpoints
+ *   description: User management operations
  */
 
-/**
- * @swagger
- * components:
- *   schemas:
- *     User:
- *       type: object
- *       required:
- *         - id
- *         - email
- *         - first_name
- *         - last_name
- *       properties:
- *         id:
- *           type: string
- *           format: uuid
- *           description: The auto-generated user ID
- *         email:
- *           type: string
- *           format: email
- *           description: User's email address
- *         first_name:
- *           type: string
- *           description: User's first name
- *         last_name:
- *           type: string
- *           description: User's last name
- *         role:
- *           type: string
- *           enum: [admin, user, coach]
- *           description: User's role
- *         created_at:
- *           type: string
- *           format: date-time
- *           description: User creation timestamp
- *         updated_at:
- *           type: string
- *           format: date-time
- *           description: User last update timestamp
- *   securitySchemes:
- *     bearerAuth:
- *       type: http
- *       scheme: bearer
- *       bearerFormat: JWT
- */
-
-// Protect all routes
+// All user routes are protected
 router.use(protect);
 
 /**
  * @swagger
- * /api/users:
+ * /users:
  *   get:
  *     summary: Get all users
+ *     description: Retrieve a list of all users. Only accessible to administrators.
  *     tags: [Users]
  *     security:
  *       - bearerAuth: []
  *     responses:
  *       200:
- *         description: List of all users
+ *         description: A list of users
  *         content:
  *           application/json:
  *             schema:
  *               type: object
  *               properties:
- *                 status:
- *                   type: string
- *                   example: success
- *                 results:
- *                   type: integer
- *                   description: Number of users returned
- *                 data:
- *                   type: object
- *                   properties:
- *                     users:
- *                       type: array
- *                       items:
- *                         $ref: '#/components/schemas/User'
+ *                 users:
+ *                   type: array
+ *                   items:
+ *                     $ref: '#/components/schemas/User'
+ *             example:
+ *               users:
+ *                 - id: 550e8400-e29b-41d4-a716-446655440000
+ *                   email: admin@example.com
+ *                   first_name: Admin
+ *                   last_name: User
+ *                   role: admin
+ *                   created_at: 2023-01-01T00:00:00.000Z
+ *                   updated_at: 2023-01-01T00:00:00.000Z
+ *                 - id: 550e8400-e29b-41d4-a716-446655440001
+ *                   email: user@example.com
+ *                   first_name: John
+ *                   last_name: Doe
+ *                   role: user
+ *                   created_at: 2023-01-02T00:00:00.000Z
+ *                   updated_at: 2023-01-02T00:00:00.000Z
  *       401:
- *         description: Not authenticated
+ *         $ref: '#/components/responses/UnauthorizedError'
  *       403:
- *         description: Not authorized (admin only)
+ *         $ref: '#/components/responses/ForbiddenError'
  *       500:
- *         description: Server error
+ *         $ref: '#/components/responses/InternalServerError'
  */
 router.get('/', restrictTo('admin'), UserController.getAllUsers);
 
 /**
  * @swagger
- * /api/users/{id}:
+ * /users/{id}:
  *   get:
- *     summary: Get user by ID
+ *     summary: Get a user by ID
+ *     description: Retrieve detailed information about a specific user. Users can only access their own profile, while admins can access any profile.
  *     tags: [Users]
  *     security:
  *       - bearerAuth: []
  *     parameters:
  *       - in: path
  *         name: id
+ *         required: true
  *         schema:
  *           type: string
  *           format: uuid
- *         required: true
- *         description: User ID
+ *         description: Unique identifier of the user
+ *         example: 550e8400-e29b-41d4-a716-446655440000
  *     responses:
  *       200:
- *         description: User found
+ *         description: User details retrieved successfully
  *         content:
  *           application/json:
  *             schema:
  *               type: object
  *               properties:
- *                 status:
- *                   type: string
- *                   example: success
- *                 data:
- *                   type: object
- *                   properties:
- *                     user:
- *                       $ref: '#/components/schemas/User'
+ *                 user:
+ *                   $ref: '#/components/schemas/User'
+ *             example:
+ *               user:
+ *                 id: 550e8400-e29b-41d4-a716-446655440000
+ *                 email: user@example.com
+ *                 first_name: John
+ *                 last_name: Doe
+ *                 role: user
+ *                 created_at: 2023-01-01T00:00:00.000Z
+ *                 updated_at: 2023-01-01T00:00:00.000Z
  *       401:
- *         description: Not authenticated
+ *         $ref: '#/components/responses/UnauthorizedError'
  *       403:
- *         description: Not authorized
+ *         $ref: '#/components/responses/ForbiddenError'
  *       404:
- *         description: User not found
+ *         $ref: '#/components/responses/NotFoundError'
  *       500:
- *         description: Server error
+ *         $ref: '#/components/responses/InternalServerError'
  */
-=======
-// Protect all routes
-router.use(protect);
+router.get('/:id', UserController.getUserById);
 
-// Admin only routes
-router.get('/', restrictTo('admin'), UserController.getAllUsers);
-
-// User and admin routes
->>>>>>> 3470f0f1
-router.get('/:id', restrictTo('admin', 'user', 'coach'), UserController.getUserById);
-
-export default router; +export default router;
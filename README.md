--- conflicted
+++ resolved
@@ -66,34 +66,6 @@
 docker run -p 3000:3000 sportlink-web-backend
 ```
 
-<<<<<<< HEAD
-## Kimlik Doğrulama Sistemi
-
-Uygulama, Supabase Auth kullanarak tam kapsamlı bir kimlik doğrulama sistemi sunar:
-
-### Özellikler:
-
-- **Kullanıcı Kaydı**: Email/şifre ile kayıt
-- **Giriş**: E-posta/şifre ve sosyal medya (Google) ile giriş
-- **Oturum Yönetimi**: JWT token tabanlı oturum
-- **Şifre Sıfırlama**: E-posta ile şifre sıfırlama
-- **Rol Tabanlı Erişim**: Admin, kullanıcı ve koç rolleri için yetki kontrolü
-- **E-posta Doğrulama**: Kullanıcı hesaplarının doğrulanması
-
-### Auth API Rotaları:
-
-- `POST /api/auth/register` - Yeni kullanıcı kaydı
-- `POST /api/auth/login` - Kullanıcı girişi
-- `GET /api/auth/google` - Google ile giriş
-- `POST /api/auth/logout` - Kullanıcı çıkışı
-- `GET /api/auth/me` - Mevcut kullanıcı bilgilerini getir
-- `POST /api/auth/forgot-password` - Şifre sıfırlama bağlantısı gönder
-- `POST /api/auth/reset-password` - Şifre sıfırlama
-- `POST /api/auth/resend-verification` - Doğrulama e-postasını yeniden gönder
-- `GET /api/auth/session/refresh` - Oturumu yenile
-
-=======
->>>>>>> 76cbe056
 ## Klasör Yapısı
 
 ```

--- conflicted
+++ resolved
@@ -28,14 +28,9 @@
     "helmet": "^7.1.0",
     "joi": "^17.11.0",
     "winston": "^3.17.0",
-<<<<<<< HEAD
-    "swagger-jsdoc": "^6.1.0",
-    "swagger-ui-express": "^4.5.0"
-=======
     "swagger-jsdoc": "^6.2.8",
     "swagger-ui-express": "^5.0.1",
     "prisma": "^6.5.0"
->>>>>>> 76cbe056
   },
   "devDependencies": {
     "@types/cors": "^2.8.17",

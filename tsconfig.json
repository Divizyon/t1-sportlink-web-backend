{
  "compilerOptions": {
    "target": "ES2020",
    "module": "CommonJS",
    "moduleResolution": "node",
    "esModuleInterop": true,
    "strict": true,
    "outDir": "./dist",
    "rootDir": "./src",
    "sourceMap": true,
    "resolveJsonModule": true,
    "forceConsistentCasingInFileNames": true,
    "skipLibCheck": true,
<<<<<<< HEAD
    "lib": ["es2020", "dom"]
=======
    "baseUrl": ".",
    "paths": {
      "*": ["node_modules/*", "src/*"]
    },
    "typeRoots": ["./node_modules/@types"],
    "types": ["node", "express", "cors", "swagger-jsdoc", "swagger-ui-express"],
    "allowJs": true,
    "checkJs": false,
    "noEmit": false
>>>>>>> dd37fdd8
  },
  "include": ["src/**/*"],
  "exclude": ["node_modules", "**/*.test.ts"]
} <|MERGE_RESOLUTION|>--- conflicted
+++ resolved
@@ -11,9 +11,7 @@
     "resolveJsonModule": true,
     "forceConsistentCasingInFileNames": true,
     "skipLibCheck": true,
-<<<<<<< HEAD
-    "lib": ["es2020", "dom"]
-=======
+    "lib": ["es2020", "dom"],
     "baseUrl": ".",
     "paths": {
       "*": ["node_modules/*", "src/*"]
@@ -23,7 +21,6 @@
     "allowJs": true,
     "checkJs": false,
     "noEmit": false
->>>>>>> dd37fdd8
   },
   "include": ["src/**/*"],
   "exclude": ["node_modules", "**/*.test.ts"]

--- conflicted
+++ resolved
@@ -8,7 +8,8 @@
     "dev": "nodemon --exec ts-node src/index.ts",
     "build": "tsc",
     "lint": "eslint . --ext .ts",
-    "test": "jest"
+    "test": "jest",
+    "docs": "swagger-jsdoc -d swaggerDef.js -o swagger.json && swagger-ui-express swagger.json"
   },
   "keywords": [
     "sportlink",
@@ -21,20 +22,15 @@
   "dependencies": {
     "@prisma/client": "^6.5.0",
     "@supabase/supabase-js": "^2.39.3",
-    "@types/swagger-jsdoc": "^6.0.4",
-    "@types/swagger-ui-express": "^4.1.8",
     "cors": "^2.8.5",
-    "dotenv": "^16.4.7",
+    "dotenv": "^16.3.1",
     "express": "^4.18.2",
     "helmet": "^7.1.0",
     "joi": "^17.11.0",
-<<<<<<< HEAD
+    "winston": "^3.17.0",
     "swagger-jsdoc": "^6.2.8",
     "swagger-ui-express": "^5.0.1",
-    "winston": "^3.17.0"
-=======
     "prisma": "^6.5.0"
->>>>>>> 62d69433
   },
   "devDependencies": {
     "@types/cors": "^2.8.17",

generator client {
  provider = "prisma-client-js"
}

datasource db {
  provider  = "postgresql"
  url       = env("DATABASE_URL")
  directUrl = env("DIRECT_URL")
}

model Sports {
  id          BigInt        @id @default(autoincrement())
  name        String
  description String
  icon        String
  events      Events[]
  news        News[]
  userSports  User_Sports[]
}

model User_Sports {
  sport_id    BigInt
  skill_level String
  user_id     String @db.Uuid
  sport       Sports @relation(fields: [sport_id], references: [id])
  user        users  @relation(fields: [user_id], references: [id])

  @@id([user_id, sport_id])
}

model News {
  id             BigInt   @id @default(autoincrement())
  title          String
  content        String
  source_url     String
  image_url      String
  published_date DateTime
  sport_id       BigInt
  created_at     DateTime @default(now())
  updated_at     DateTime @updatedAt
  sport          Sports   @relation(fields: [sport_id], references: [id])
}

model Events {
  id                 BigInt               @id @default(autoincrement())
  sport_id           BigInt
  title              String
  description        String
  event_date         DateTime
  start_time         DateTime
  end_time           DateTime
  location_name      String
  location_latitude  Float
  location_longitude Float
  max_participants   Int
  status             String
  created_at         DateTime             @default(now())
  updated_at         DateTime             @updatedAt
  creator_id         String               @db.Uuid
  participants       Event_Participants[]
  ratings            Event_Ratings[]
  creator            users                @relation("UserEvents", fields: [creator_id], references: [id])
  sport              Sports               @relation(fields: [sport_id], references: [id])
  notifications      Notifications[]
  reports            Reports[]
}

model Event_Participants {
  event_id  BigInt
  joined_at DateTime @default(now())
  role      String
  user_id   String   @db.Uuid
  event     Events   @relation(fields: [event_id], references: [id])
  user      users    @relation(fields: [user_id], references: [id])

  @@id([event_id, user_id])
}

model Event_Ratings {
  id         BigInt   @id @default(autoincrement())
  event_id   BigInt
  rating     Int
  review     String
  created_at DateTime @default(now())
  user_id    String   @db.Uuid
  event      Events   @relation(fields: [event_id], references: [id])
  user       users    @relation(fields: [user_id], references: [id])
}

model Notifications {
  id                BigInt   @id @default(autoincrement())
  notification_type String
  content           String
  read_status       Boolean  @default(false)
  created_at        DateTime @default(now())
  event_id          BigInt
  user_id           String   @db.Uuid
  event             Events   @relation(fields: [event_id], references: [id])
  user              users    @relation(fields: [user_id], references: [id])
}

model Reports {
  id            BigInt   @id @default(autoincrement())
  event_id      BigInt
  report_reason String
  report_date   DateTime @default(now())
  status        String
  admin_notes   String?
  reporter_id   String   @db.Uuid
  reported_id   String   @db.Uuid
  event         Events   @relation(fields: [event_id], references: [id])
  reported      users    @relation("Reported", fields: [reported_id], references: [id])
  reporter      users    @relation("Reporter", fields: [reporter_id], references: [id])
}

model Admin_Logs {
  id          BigInt   @id @default(autoincrement())
  action_type String
  description String
  created_at  DateTime @default(now())
  admin_id    String   @db.Uuid
  admin       users    @relation(fields: [admin_id], references: [id])
}

model User_Ratings {
  id             BigInt   @id @default(autoincrement())
  rating_value   Int
  review_text    String
  created_at     DateTime @default(now())
  rated_user_id  String   @db.Uuid
  rating_user_id String   @db.Uuid
  ratedUser      users    @relation("RatedUser", fields: [rated_user_id], references: [id])
  ratingUser     users    @relation("RatingUser", fields: [rating_user_id], references: [id])
}
<<<<<<< HEAD

/// This table contains check constraints and requires additional setup for migrations. Visit https://pris.ly/d/check-constraints for more info.
model users {
  id                         String               @id @db.Uuid
  username                   String               @unique
  email                      String               @unique
  first_name                 String
  last_name                  String
  phone                      String
  profile_picture            String
  default_location_latitude  Float
  default_location_longitude Float
  role                       String               @default("USER")
  created_at                 DateTime             @default(now())
  updated_at                 DateTime
  adminLogs                  Admin_Logs[]
  eventParticipants          Event_Participants[]
  eventRatings               Event_Ratings[]
  createdEvents              Events[]             @relation("UserEvents")
  notifications              Notifications[]
  reportsReceived            Reports[]            @relation("Reported")
  reportsMade                Reports[]            @relation("Reporter")
  userRatingsReceived        User_Ratings[]       @relation("RatedUser")
  userRatingsGiven           User_Ratings[]       @relation("RatingUser")
  userSports                 User_Sports[]
}

model security_logs {
  id         String    @id @default(dbgenerated("gen_random_uuid()")) @db.Uuid
  type       String    @db.VarChar(50)
  admin      String    @db.VarChar(100)
  ip         String    @db.VarChar(50)
  date       String    @db.VarChar(10)
  time       String    @db.VarChar(5)
  status     String    @db.VarChar(20)
  action     String
  created_at DateTime? @default(now()) @db.Timestamptz(6)
=======

/// This table contains check constraints and requires additional setup for migrations. Visit https://pris.ly/d/check-constraints for more info.
/// This model contains row level security and requires additional setup for migrations. Visit https://pris.ly/d/row-level-security for more info.
model users {
  id                         String               @id @db.Uuid
  username                   String               @unique
  email                      String               @unique
  first_name                 String
  last_name                  String
  phone                      String
  profile_picture            String
  default_location_latitude  Float
  default_location_longitude Float
  role                       String               @default("USER")
  created_at                 DateTime             @default(now())
  updated_at                 DateTime
  adminLogs                  Admin_Logs[]
  eventParticipants          Event_Participants[]
  eventRatings               Event_Ratings[]
  createdEvents              Events[]             @relation("UserEvents")
  notifications              Notifications[]
  reportsReceived            Reports[]            @relation("Reported")
  reportsMade                Reports[]            @relation("Reporter")
  userRatingsReceived        User_Ratings[]       @relation("RatedUser")
  userRatingsGiven           User_Ratings[]       @relation("RatingUser")
  userSports                 User_Sports[]
>>>>>>> 74caadc9
}<|MERGE_RESOLUTION|>--- conflicted
+++ resolved
@@ -5,10 +5,13 @@
 datasource db {
   provider  = "postgresql"
   url       = env("DATABASE_URL")
+  provider  = "postgresql"
+  url       = env("DATABASE_URL")
   directUrl = env("DIRECT_URL")
 }
 
 model Sports {
+  id          BigInt        @id @default(autoincrement())
   id          BigInt        @id @default(autoincrement())
   name        String
   description String
@@ -20,15 +23,20 @@
 
 model User_Sports {
   sport_id    BigInt
+  sport_id    BigInt
   skill_level String
   user_id     String @db.Uuid
   sport       Sports @relation(fields: [sport_id], references: [id])
   user        users  @relation(fields: [user_id], references: [id])
+  user_id     String @db.Uuid
+  sport       Sports @relation(fields: [sport_id], references: [id])
+  user        users  @relation(fields: [user_id], references: [id])
 
   @@id([user_id, sport_id])
 }
 
 model News {
+  id             BigInt   @id @default(autoincrement())
   id             BigInt   @id @default(autoincrement())
   title          String
   content        String
@@ -39,9 +47,20 @@
   created_at     DateTime @default(now())
   updated_at     DateTime @updatedAt
   sport          Sports   @relation(fields: [sport_id], references: [id])
+  created_at     DateTime @default(now())
+  updated_at     DateTime @updatedAt
+  sport          Sports   @relation(fields: [sport_id], references: [id])
 }
 
 model Events {
+  id                 BigInt               @id @default(autoincrement())
+  sport_id           BigInt
+  title              String
+  description        String
+  event_date         DateTime
+  start_time         DateTime
+  end_time           DateTime
+  location_name      String
   id                 BigInt               @id @default(autoincrement())
   sport_id           BigInt
   title              String
@@ -63,6 +82,17 @@
   sport              Sports               @relation(fields: [sport_id], references: [id])
   notifications      Notifications[]
   reports            Reports[]
+  max_participants   Int
+  status             String
+  created_at         DateTime             @default(now())
+  updated_at         DateTime             @updatedAt
+  creator_id         String               @db.Uuid
+  participants       Event_Participants[]
+  ratings            Event_Ratings[]
+  creator            users                @relation("UserEvents", fields: [creator_id], references: [id])
+  sport              Sports               @relation(fields: [sport_id], references: [id])
+  notifications      Notifications[]
+  reports            Reports[]
 }
 
 model Event_Participants {
@@ -72,11 +102,21 @@
   user_id   String   @db.Uuid
   event     Events   @relation(fields: [event_id], references: [id])
   user      users    @relation(fields: [user_id], references: [id])
+  event_id  BigInt
+  joined_at DateTime @default(now())
+  role      String
+  user_id   String   @db.Uuid
+  event     Events   @relation(fields: [event_id], references: [id])
+  user      users    @relation(fields: [user_id], references: [id])
 
   @@id([event_id, user_id])
 }
 
 model Event_Ratings {
+  id         BigInt   @id @default(autoincrement())
+  event_id   BigInt
+  rating     Int
+  review     String
   id         BigInt   @id @default(autoincrement())
   event_id   BigInt
   rating     Int
@@ -85,9 +125,13 @@
   user_id    String   @db.Uuid
   event      Events   @relation(fields: [event_id], references: [id])
   user       users    @relation(fields: [user_id], references: [id])
+  user_id    String   @db.Uuid
+  event      Events   @relation(fields: [event_id], references: [id])
+  user       users    @relation(fields: [user_id], references: [id])
 }
 
 model Notifications {
+  id                BigInt   @id @default(autoincrement())
   id                BigInt   @id @default(autoincrement())
   notification_type String
   content           String
@@ -97,9 +141,18 @@
   user_id           String   @db.Uuid
   event             Events   @relation(fields: [event_id], references: [id])
   user              users    @relation(fields: [user_id], references: [id])
+  content           String
+  read_status       Boolean  @default(false)
+  created_at        DateTime @default(now())
+  event_id          BigInt
+  user_id           String   @db.Uuid
+  event             Events   @relation(fields: [event_id], references: [id])
+  user              users    @relation(fields: [user_id], references: [id])
 }
 
 model Reports {
+  id            BigInt   @id @default(autoincrement())
+  event_id      BigInt
   id            BigInt   @id @default(autoincrement())
   event_id      BigInt
   report_reason String
@@ -111,9 +164,20 @@
   event         Events   @relation(fields: [event_id], references: [id])
   reported      users    @relation("Reported", fields: [reported_id], references: [id])
   reporter      users    @relation("Reporter", fields: [reporter_id], references: [id])
+  reporter_id   String   @db.Uuid
+  reported_id   String   @db.Uuid
+  event         Events   @relation(fields: [event_id], references: [id])
+  reported      users    @relation("Reported", fields: [reported_id], references: [id])
+  reporter      users    @relation("Reporter", fields: [reporter_id], references: [id])
 }
 
 model Admin_Logs {
+  id          BigInt   @id @default(autoincrement())
+  action_type String
+  description String
+  created_at  DateTime @default(now())
+  admin_id    String   @db.Uuid
+  admin       users    @relation(fields: [admin_id], references: [id])
   id          BigInt   @id @default(autoincrement())
   action_type String
   description String
@@ -132,45 +196,6 @@
   ratedUser      users    @relation("RatedUser", fields: [rated_user_id], references: [id])
   ratingUser     users    @relation("RatingUser", fields: [rating_user_id], references: [id])
 }
-<<<<<<< HEAD
-
-/// This table contains check constraints and requires additional setup for migrations. Visit https://pris.ly/d/check-constraints for more info.
-model users {
-  id                         String               @id @db.Uuid
-  username                   String               @unique
-  email                      String               @unique
-  first_name                 String
-  last_name                  String
-  phone                      String
-  profile_picture            String
-  default_location_latitude  Float
-  default_location_longitude Float
-  role                       String               @default("USER")
-  created_at                 DateTime             @default(now())
-  updated_at                 DateTime
-  adminLogs                  Admin_Logs[]
-  eventParticipants          Event_Participants[]
-  eventRatings               Event_Ratings[]
-  createdEvents              Events[]             @relation("UserEvents")
-  notifications              Notifications[]
-  reportsReceived            Reports[]            @relation("Reported")
-  reportsMade                Reports[]            @relation("Reporter")
-  userRatingsReceived        User_Ratings[]       @relation("RatedUser")
-  userRatingsGiven           User_Ratings[]       @relation("RatingUser")
-  userSports                 User_Sports[]
-}
-
-model security_logs {
-  id         String    @id @default(dbgenerated("gen_random_uuid()")) @db.Uuid
-  type       String    @db.VarChar(50)
-  admin      String    @db.VarChar(100)
-  ip         String    @db.VarChar(50)
-  date       String    @db.VarChar(10)
-  time       String    @db.VarChar(5)
-  status     String    @db.VarChar(20)
-  action     String
-  created_at DateTime? @default(now()) @db.Timestamptz(6)
-=======
 
 /// This table contains check constraints and requires additional setup for migrations. Visit https://pris.ly/d/check-constraints for more info.
 /// This model contains row level security and requires additional setup for migrations. Visit https://pris.ly/d/row-level-security for more info.
@@ -197,5 +222,42 @@
   userRatingsReceived        User_Ratings[]       @relation("RatedUser")
   userRatingsGiven           User_Ratings[]       @relation("RatingUser")
   userSports                 User_Sports[]
->>>>>>> 74caadc9
+}
+
+/// This table contains check constraints and requires additional setup for migrations. Visit https://pris.ly/d/check-constraints for more info.
+model users {
+  id                         String               @id @db.Uuid
+  username                   String               @unique
+  email                      String               @unique
+  first_name                 String
+  last_name                  String
+  phone                      String
+  profile_picture            String
+  default_location_latitude  Float
+  default_location_longitude Float
+  role                       String               @default("USER")
+  created_at                 DateTime             @default(now())
+  updated_at                 DateTime
+  adminLogs                  Admin_Logs[]
+  eventParticipants          Event_Participants[]
+  eventRatings               Event_Ratings[]
+  createdEvents              Events[]             @relation("UserEvents")
+  notifications              Notifications[]
+  reportsReceived            Reports[]            @relation("Reported")
+  reportsMade                Reports[]            @relation("Reporter")
+  userRatingsReceived        User_Ratings[]       @relation("RatedUser")
+  userRatingsGiven           User_Ratings[]       @relation("RatingUser")
+  userSports                 User_Sports[]
+}
+
+model security_logs {
+  id         String    @id @default(dbgenerated("gen_random_uuid()")) @db.Uuid
+  type       String    @db.VarChar(50)
+  admin      String    @db.VarChar(100)
+  ip         String    @db.VarChar(50)
+  date       String    @db.VarChar(10)
+  time       String    @db.VarChar(5)
+  status     String    @db.VarChar(20)
+  action     String
+  created_at DateTime? @default(now()) @db.Timestamptz(6)
 }
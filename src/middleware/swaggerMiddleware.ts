--- conflicted
+++ resolved
@@ -41,11 +41,8 @@
         { name: 'Sports', description: 'Spor yönetimi' },
         { name: 'Stats', description: 'İstatistik ve dashboard verileri' },
         { name: 'News Scraper', description: 'Haber scraping işlemleri' },
-<<<<<<< HEAD
+        { name: 'Announcements', description: 'Duyuru yönetimi' },
         { name: 'Notifications', description: 'Bildirim yönetimi' },
-=======
-        { name: 'Announcements', description: 'Duyuru yönetimi' },
->>>>>>> 6836a702
       ],
       paths: {
         '/api/stats/weekly': {

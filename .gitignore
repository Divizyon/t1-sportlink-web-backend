--- conflicted
+++ resolved
@@ -41,12 +41,8 @@
 
 # Docker
 .docker/
-<<<<<<< HEAD
-docker-compose.override.yml
-=======
 docker-compose.override.yml
 
 # Postman Collection
 postman/
-postman/*.json 
->>>>>>> dd37fdd8
+postman/*.json
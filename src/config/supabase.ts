--- conflicted
+++ resolved
@@ -2,7 +2,6 @@
 import dotenv from 'dotenv';
 import * as path from 'path';
 
-<<<<<<< HEAD
 // .env dosyasını doğru yoldan yükle
 dotenv.config({ path: path.resolve(process.cwd(), '.env') });
 
@@ -15,19 +14,9 @@
   throw new Error('Supabase kimlik bilgileri eksik. Lütfen .env dosyanızı kontrol edin.');
 }
 
-// Create a mock Supabase client for testing if bypass is enabled
-let supabase: any;
-let supabaseAdmin: any;
-
-if (bypassSupabase) {
-  // Mock client
-  supabase = { /* mock implementation */ };
-  supabaseAdmin = { /* mock implementation */ };
-} else {
-  // Real client
-  supabase = createClient(supabaseUrl, supabaseKey);
-  supabaseAdmin = createClient(supabaseUrl, supabaseServiceKey);
-}
+// Normal client for user operations
+let supabase;
+let supabaseAdmin;
 
 if (bypassSupabase) {
   console.warn('WARNING: Using mock Supabase client. Only for documentation testing purposes.');
@@ -58,26 +47,16 @@
   
   supabase = mockClient;
   supabaseAdmin = mockClient;
+} else {
+  // Real client
+  supabase = createClient(supabaseUrl, supabaseKey);
+  supabaseAdmin = createClient(supabaseUrl, supabaseServiceKey);
 }
-=======
-// Çevre değişkenlerini yükle
-dotenv.config();
-
-// Çevre değişkenlerini kontrol et
-if (!process.env.SUPABASE_URL || !process.env.SUPABASE_KEY) {
-  throw new Error('SUPABASE_URL ve SUPABASE_KEY çevre değişkenleri tanımlanmalıdır.');
-}
-
-// Normal client for user operations
-const supabase = createClient(
-  process.env.SUPABASE_URL,
-  process.env.SUPABASE_KEY
-);
 
 // Admin client for administrative operations (if service key exists)
 export const supabaseAdmin = process.env.SUPABASE_SERVICE_KEY
   ? createClient(process.env.SUPABASE_URL, process.env.SUPABASE_SERVICE_KEY)
   : supabase; // Eğer service key yoksa normal client'i kullan
->>>>>>> dd37fdd8
 
+export { supabaseAdmin };
 export default supabase; 
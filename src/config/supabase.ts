import { createClient } from '@supabase/supabase-js';
import dotenv from 'dotenv';

// Çevre değişkenlerini yükle
dotenv.config();

<<<<<<< HEAD
const supabaseUrl = process.env.SUPABASE_URL || '';
const supabaseAnonKey = process.env.SUPABASE_KEY || '';
const supabaseServiceKey = process.env.SUPABASE_SERVICE_KEY || process.env.SUPABASE_KEY || '';

// Geliştirilmiş bağlantı havuzu yapılandırması ile client oluştur
const supabase = createClient(supabaseUrl, supabaseAnonKey, {
  auth: {
    autoRefreshToken: true,
    persistSession: false,
  },
  db: {
    schema: 'public'
  },
  global: {
    fetch: fetch.bind(globalThis)
  }
});

// Admin işlemleri için service_role key ile client
const supabaseAdmin = createClient(supabaseUrl, supabaseServiceKey, {
  auth: {
    autoRefreshToken: true,
    persistSession: false
  },
  db: {
    schema: 'public'
  },
  global: {
    fetch: fetch.bind(globalThis)
  }
});

// Bağlantı havuzunu ısıtma fonksiyonu
async function initializeConnectionPool() {
  try {
    // Basit bir sorgu çalıştırarak bağlantı havuzunu başlat
    console.log('Bağlantı havuzu ısınma işlemi başlatılıyor...');
    const { data, error } = await supabase.from('users').select('*').limit(1);
    console.log('Bağlantı havuzu başlatıldı:', error ? 'Başarısız' : 'Başarılı');
    if (error) throw error;
    
    // Admin bağlantısını da kontrol et
    const { error: adminError } = await supabaseAdmin.from('users').select('*').limit(1);
    console.log('Admin bağlantı havuzu başlatıldı:', adminError ? 'Başarısız' : 'Başarılı');
    
    return true;
  } catch (err) {
    console.error('Bağlantı havuzu ısınma hatası:', err);
    return false;
  }
}

// Bağlantı kontrolü fonksiyonu
async function testDatabaseConnection() {
  try {
    const { data, error } = await supabase.from('users').select('id').limit(1);
    return !error;
  } catch {
    return false;
  }
}
=======
// Çevre değişkenlerini kontrol et
if (!process.env.SUPABASE_URL || !process.env.SUPABASE_KEY || !process.env.SUPABASE_SERVICE_KEY) {
  throw new Error('SUPABASE_URL, SUPABASE_KEY ve SUPABASE_SERVICE_KEY çevre değişkenleri tanımlanmalıdır.');
}

// Normal user client (JWT ile)
export const supabase = createClient(
  process.env.SUPABASE_URL,
  process.env.SUPABASE_KEY,
  {
    auth: {
      persistSession: false
    }
  }
);

// Admin client (service role key ile) - RLS bypass eder
export const supabaseAdmin = createClient(
  process.env.SUPABASE_URL, 
  process.env.SUPABASE_SERVICE_KEY,
  {
    auth: {
      persistSession: false,
      autoRefreshToken: false
    }
  }
);
>>>>>>> 4304a7d1

export default supabase;
export { 
  supabaseAdmin, 
  initializeConnectionPool as warmupConnectionPool, 
  testDatabaseConnection as checkDatabaseConnection 
}; <|MERGE_RESOLUTION|>--- conflicted
+++ resolved
@@ -4,7 +4,6 @@
 // Çevre değişkenlerini yükle
 dotenv.config();
 
-<<<<<<< HEAD
 const supabaseUrl = process.env.SUPABASE_URL || '';
 const supabaseAnonKey = process.env.SUPABASE_KEY || '';
 const supabaseServiceKey = process.env.SUPABASE_SERVICE_KEY || process.env.SUPABASE_KEY || '';
@@ -66,35 +65,6 @@
     return false;
   }
 }
-=======
-// Çevre değişkenlerini kontrol et
-if (!process.env.SUPABASE_URL || !process.env.SUPABASE_KEY || !process.env.SUPABASE_SERVICE_KEY) {
-  throw new Error('SUPABASE_URL, SUPABASE_KEY ve SUPABASE_SERVICE_KEY çevre değişkenleri tanımlanmalıdır.');
-}
-
-// Normal user client (JWT ile)
-export const supabase = createClient(
-  process.env.SUPABASE_URL,
-  process.env.SUPABASE_KEY,
-  {
-    auth: {
-      persistSession: false
-    }
-  }
-);
-
-// Admin client (service role key ile) - RLS bypass eder
-export const supabaseAdmin = createClient(
-  process.env.SUPABASE_URL, 
-  process.env.SUPABASE_SERVICE_KEY,
-  {
-    auth: {
-      persistSession: false,
-      autoRefreshToken: false
-    }
-  }
-);
->>>>>>> 4304a7d1
 
 export default supabase;
 export { 
